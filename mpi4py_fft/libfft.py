import numpy as np
import pyfftw


def _Xfftn_plan(shape, axes, dtype, options):
    assert pyfftw
    opts = dict(
        avoid_copy=True,
        overwrite_input=True,
        auto_align_input=True,
        auto_contiguous=True,
        threads=1,
    )
    opts.update(options)

    if np.issubdtype(dtype, np.floating):
        plan_fwd = pyfftw.builders.rfftn
        plan_bck = pyfftw.builders.irfftn
    else:
        plan_fwd = pyfftw.builders.fftn
        plan_bck = pyfftw.builders.ifftn

    U = pyfftw.empty_aligned(shape, dtype=dtype)
    xfftn_fwd = plan_fwd(U, axes=axes, **opts)
    U.fill(0)
    if np.issubdtype(dtype, np.floating):
        del opts['overwrite_input']
    V = xfftn_fwd.output_array
<<<<<<< HEAD
    s = [U.shape[i] for i in axes] if np.ndim(axes) else (U.shape[axes],)
    xfftn_bck = plan_bck(V, s=s, axes=axes, **opts)
=======
    xfftn_bck = plan_bck(V, axes=axes, **opts)
    V.fill(0)
>>>>>>> 3a9b6cd1

    xfftn_fwd.update_arrays(U, V)
    xfftn_bck.update_arrays(V, U)

    return (xfftn_fwd, xfftn_bck)


def _Xfftn_exec(xfftn_obj, in_array, out_array, options):
    if in_array is not None:
        xfftn_obj.input_array[...] = in_array
    xfftn_obj(None, None, **options)
    if out_array is not None:
        out_array[...] = xfftn_obj.output_array
        return out_array
    else:
        return xfftn_obj.output_array


class _Xfftn_wrap(object):

    __slots__ = ('_obj',)

    def __init__(self, obj):
        object.__setattr__(self, "_obj", obj)

    def __getattribute__(self, name):
        obj = object.__getattribute__(self, '_obj')
        return getattr(obj, name)

    def __call__(self, input_array=None, output_array=None, **kw):
        xfftn_obj = object.__getattribute__(self, '_obj')
        return _Xfftn_exec(xfftn_obj, input_array, output_array, kw)


class FFT(object):

    def __init__(self, shape, axes=None, dtype=float, **kw):
        shape = tuple(shape) if np.ndim(shape) else (shape,)
        assert len(shape) > 0
        assert min(shape) > 0

        if axes is not None:
            axes = list(axes) if np.ndim(axes) else [axes]
            for i, axis in enumerate(axes):
                if axis < 0:
                    axes[i] = axis + len(shape)
        else:
            axes = list(range(len(shape)))
        assert min(axes) >= 0
        assert max(axes) < len(shape)
        assert 0 < len(axes) <= len(shape)
        assert sorted(axes) == sorted(set(axes))

        dtype = np.dtype(dtype)
        assert dtype.char in 'fdgFDG'

        fwd, bck = _Xfftn_plan(shape, axes, dtype, kw)
        self.forward = _Xfftn_wrap(fwd)
        self.backward = _Xfftn_wrap(bck)



class FFTNumPy(object):

    class _Wrap(object):

        def __init__(self, xfftn, axes, in_array, out_array):
            self.xfftn = xfftn
            self.axes = axes
            self.input_array = in_array
            self.output_array = out_array

        def __call__(self, input_array=None, output_array=None, **kw):
            if input_array is None:
                input_array = self.input_array
            if output_array is None:
                output_array = self.output_array
            output_array[...] = self.xfftn(input_array, axes=self.axes)
            return output_array

    def __init__(self, shape, axes=None, dtype=float):
        shape = tuple(shape) if np.ndim(shape) else (shape,)
        assert len(shape) > 0
        assert min(shape) > 0

        if axes is not None:
            axes = list(axes) if np.ndim(axes) else [axes]
            for i, axis in enumerate(axes):
                if axis < 0:
                    axes[i] = axis + len(shape)
        else:
            axes = list(range(len(shape)))
        assert min(axes) >= 0
        assert max(axes) < len(shape)
        assert 0 < len(axes) <= len(shape)
        assert sorted(axes) == sorted(set(axes))

        dtype = np.dtype(dtype)
        assert dtype.char in 'fdgFDG'
        assert not (dtype.char in 'fdg' and shape[axes[-1]] % 2 != 0)

        arrayA = np.zeros(shape, dtype)
        if np.issubdtype(dtype, np.floating):
            axis = axes[-1]
            shape = list(shape)
            shape[axis] = shape[axis]//2 + 1
            arrayB = np.zeros(shape, dtype.char.upper())
            fwd = np.fft.rfftn
            bck = np.fft.irfftn
        else:
            arrayB = np.zeros(shape, dtype)
            fwd = np.fft.fftn
            bck = np.fft.ifftn
        self.forward = self._Wrap(fwd, axes, arrayA, arrayB)
        self.backward = self._Wrap(bck, axes, arrayB, arrayA)


#FFT = FFTNumPy<|MERGE_RESOLUTION|>--- conflicted
+++ resolved
@@ -26,13 +26,9 @@
     if np.issubdtype(dtype, np.floating):
         del opts['overwrite_input']
     V = xfftn_fwd.output_array
-<<<<<<< HEAD
     s = [U.shape[i] for i in axes] if np.ndim(axes) else (U.shape[axes],)
     xfftn_bck = plan_bck(V, s=s, axes=axes, **opts)
-=======
-    xfftn_bck = plan_bck(V, axes=axes, **opts)
     V.fill(0)
->>>>>>> 3a9b6cd1
 
     xfftn_fwd.update_arrays(U, V)
     xfftn_bck.update_arrays(V, U)
